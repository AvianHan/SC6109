{
    "name": "@elizaos/plugin-goplus",
    "version": "0.25.6-alpha.1",
    "main": "dist/index.js",
    "type": "module",
    "types": "dist/index.d.ts",
    "dependencies": {
        "@elizaos/core": "workspace:*",
        "tsup": "^8.3.5",
        "ws": "^8.18.0"
    },
    "scripts": {
        "build": "tsup --format esm --dts",
        "dev": "tsx watch src/index.ts"
    },
    "devDependencies": {
        "@types/ws": "^8.5.13",
        "tsx": "^4.19.2"
<<<<<<< HEAD
=======
    },
    "publishConfig": {
        "access": "public"
>>>>>>> 2dbf2cc0
    }
}<|MERGE_RESOLUTION|>--- conflicted
+++ resolved
@@ -16,11 +16,8 @@
     "devDependencies": {
         "@types/ws": "^8.5.13",
         "tsx": "^4.19.2"
-<<<<<<< HEAD
-=======
     },
     "publishConfig": {
         "access": "public"
->>>>>>> 2dbf2cc0
     }
 }